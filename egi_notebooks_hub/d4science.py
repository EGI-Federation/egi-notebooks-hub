"""D4Science Authenticator for JupyterHub
"""

import base64
import json
import os
from urllib.parse import quote_plus, unquote, urlencode

import jwt
import xmltodict
from jupyterhub.utils import url_path_join
from kubespawner import KubeSpawner
from oauthenticator.generic import GenericOAuthenticator
from oauthenticator.oauth2 import OAuthLoginHandler
from tornado import web
from tornado.httpclient import AsyncHTTPClient, HTTPError, HTTPRequest
from traitlets import Bool, Dict, List, Unicode

D4SCIENCE_REGISTRY_BASE_URL = os.environ.get(
    "D4SCIENCE_REGISTRY_BASE_URL",
    "https://registry.d4science.org/icproxy/gcube/service",
)
D4SCIENCE_OIDC_URL = os.environ.get(
    "D4SCIENCE_OIDC_URL", "https://accounts.d4science.org/auth/realms/d4science/"
)
JUPYTERHUB_INFOSYS_URL = os.environ.get(
    "JUPYTERHUB_INFOSYS_URL",
    D4SCIENCE_REGISTRY_BASE_URL + "/GenericResource/JupyterHub",
)
DM_INFOSYS_URL = os.environ.get(
    "DM_INFOSYS_URL",
    D4SCIENCE_REGISTRY_BASE_URL + "/ServiceEndpoint/DataAnalysis/DataMiner",
)
D4SCIENCE_DISCOVER_WPS = os.environ.get(
    "D4SCIENCE_DISCOVER_WPS",
    "false",
)


class D4ScienceContextHandler(OAuthLoginHandler):
    def get(self):
        context = self.get_argument("context", None)
        namespace = self.get_argument("namespace", None)
        label = self.get_argument("label", None)
        self.authenticator.d4science_context = context
        self.authenticator.d4science_namespace = namespace
        self.authenticator.d4science_label = label
        return super().get()


class D4ScienceOauthenticator(GenericOAuthenticator):
    login_handler = D4ScienceContextHandler
    # some options that will come from the context handler
    d4science_context = None
    d4science_namespace = None
    d4science_label = None

    d4science_oidc_url = Unicode(
        D4SCIENCE_OIDC_URL,
        config=True,
        help="""The OIDC URL for D4science""",
    )
    jupyterhub_infosys_url = Unicode(
        JUPYTERHUB_INFOSYS_URL,
        config=True,
        help="""The URL for getting JupyterHub profiles from the
                Information System of D4science""",
    )
    dm_infosys_url = Unicode(
        DM_INFOSYS_URL,
        config=True,
        help="""The URL for getting DataMiner resources from the
                Information System of D4science""",
    )
    d4science_label_name = Unicode(
        "d4science-namespace",
        config=True,
        help="""The name of the label to use when setting extra labels
                coming from the authentication (i.e. label="blue-cloud"
                as param)""",
    )

    _pubkeys = None

    async def get_iam_public_keys(self):
        if self._pubkeys:
            return self._pubkeys
        discovery_url = url_path_join(
            self.d4science_oidc_url, ".well-known/openid-configuration"
        )
        self.log.debug("Getting OIDC discovery info at %s", discovery_url)
        http_client = AsyncHTTPClient()
        req = HTTPRequest(discovery_url, method="GET")
        try:
            resp = await http_client.fetch(req)
        except HTTPError as e:
            # whatever, get out
            self.log.warning("Discovery endpoint not working? %s", e)
            raise web.HTTPError(403)
        jwks_uri = json.loads(resp.body.decode("utf8", "replace"))["jwks_uri"]
        self.log.debug("Getting JWKS info at %s", jwks_uri)
        req = HTTPRequest(jwks_uri, method="GET")
        try:
            resp = await http_client.fetch(req)
        except HTTPError as e:
            # whatever, get out
            self.log.warning("Unable to get jwks info: %s", e)
            raise web.HTTPError(403)
        self._pubkeys = {}
        jwks_keys = json.loads(resp.body.decode("utf8", "replace"))["keys"]
        for jwk in jwks_keys:
            kid = jwk["kid"]
            self._pubkeys[kid] = jwt.algorithms.RSAAlgorithm.from_jwk(json.dumps(jwk))
        return self._pubkeys

    async def get_uma_token(self, context, audience, access_token, extra_params={}):
        body = {
            "grant_type": "urn:ietf:params:oauth:grant-type:uma-ticket",
            "claim_token_format": "urn:ietf:params:oauth:token-type:jwt",
            "audience": audience,
        }
        body.update(extra_params)
        http_client = AsyncHTTPClient()
        req = HTTPRequest(
            self.token_url,
            method="POST",
            headers={
                "Content-Type": "application/x-www-form-urlencoded; charset=utf-8",
                "Authorization": f"Bearer {access_token}",
            },
            body=urlencode(body),
        )
        try:
            resp = await http_client.fetch(req)
        except HTTPError as e:
            # whatever, get out
            self.log.warning("Unable to get the permission for user: %s", e)
            raise web.HTTPError(403)
        self.log.debug("Got UMA ticket from server...")
        token = json.loads(resp.body.decode("utf8", "replace"))["access_token"]
        kid = jwt.get_unverified_header(token)["kid"]
        key = (await self.get_iam_public_keys())[kid]
        decoded_token = jwt.decode(
            token,
            key=key,
            audience=audience,
            algorithms=["RS256"],
        )
        self.log.debug("Decoded token: %s", decoded_token)
        return token, decoded_token

    async def get_wps(self, access_token):
        # discover WPS if enabled
        wps_endpoint = {}
        if D4SCIENCE_DISCOVER_WPS.lower() in ["true", "1"]:
            http_client = AsyncHTTPClient()
            req = HTTPRequest(
                self.dm_infosys_url,
                method="GET",
                headers={
                    "Authorization": f"Bearer {access_token}",
                },
            )
            try:
                resp = await http_client.fetch(req)
            except HTTPError as e:
                self.log.warning("Unable to get the resources for user: %s", e)
                self.log.debug(req)
                # no need to fail here
                return wps_endpoint
            dm = xmltodict.parse(resp.body)
            try:
                for ap in dm["serviceEndpoints"]["Resource"]["Profile"]["AccessPoint"]:
                    if ap["Interface"]["Endpoint"]["@EntryName"] == "Cluster":
                        wps_endpoint = {
                            "D4SCIENCE_WPS_URL": ap["Interface"]["Endpoint"]["#text"]
                        }
            except KeyError as e:
                # unexpected xml, just keep going
                self.log.warning("Unexpected XML: %s", e)
                self.log.debug(dm)
        return wps_endpoint

    async def get_resources(self, access_token):
        http_client = AsyncHTTPClient()
        req = HTTPRequest(
            self.jupyterhub_infosys_url,
            method="GET",
            headers={
                "Authorization": f"Bearer {access_token}",
            },
        )
        try:
            resp = await http_client.fetch(req)
        except HTTPError as e:
            # whatever, get out
            self.log.warning("Unable to get the resources for user: %s", e)
            self.log.debug(req)
            raise web.HTTPError(403)
        self.log.debug("Got resources description...")
        # Assume that this will fly
        return xmltodict.parse(resp.body)

    def _get_d4science_attr(self, attr_name):
        v = getattr(self, attr_name, None)
        if v:
            return quote_plus(v)
        return None

    async def authenticate(self, handler, data=None):
        # first get authorized upstream
        user_data = await super().authenticate(handler, data)
<<<<<<< HEAD
        context = getattr(self, "d4science_context", None)
=======
        context = self._get_d4science_attr("d4science_context")
>>>>>>> f7ff823f
        self.log.debug("Context is %s", context)
        if not context:
            self.log.error("Unable to get the user context")
            raise web.HTTPError(403)
        context = quote_plus(context)
        access_token = user_data["auth_state"]["access_token"]
        extra_params = {
            "claim_token": base64.b64encode(
                json.dumps({"context": [f"{context}"]}).encode("utf-8")
            )
        }
        token, decoded_token = await self.get_uma_token(
            context, self.client_id, access_token, extra_params
        )
        ws_token, decoded_ws_token = await self.get_uma_token(
            context, context, access_token
        )
        permissions = decoded_token["authorization"]["permissions"]
        self.log.debug("Permissions: %s", permissions)
        roles = (
            decoded_ws_token.get("resource_access", {})
            .get(context, {})
            .get("roles", [])
        )
        self.log.debug("Roles: %s", roles)
        resources = await self.get_resources(ws_token)
        self.log.debug("Resources: %s", resources)
        user_data["auth_state"].update(
            {
                "context_token": ws_token,
                "permissions": permissions,
                "context": context,
                "namespace": self._get_d4science_attr("d4science_namespace"),
                "label": self._get_d4science_attr("d4science_label"),
                "resources": resources,
                "roles": roles,
            }
        )
        # get WPS endpoint in also
        user_data["auth_state"].update(await self.get_wps(ws_token))
        return user_data

    async def pre_spawn_start(self, user, spawner):
        """Pass relevant variables to spawner via environment variable"""
        auth_state = await user.get_auth_state()
        if not auth_state:
            # auth_state not enabled
            return
        namespace = auth_state.get("namespace", None)
        if namespace:
            spawner.namespace = namespace
        label = auth_state.get("label", None)
        if label:
            spawner.extra_labels[self.d4science_label_name] = label
        # GCUBE_TOKEN should be removed in the future
        spawner.environment["GCUBE_TOKEN"] = auth_state["context_token"]
        spawner.environment["D4SCIENCE_TOKEN"] = auth_state["context_token"]
        # GCUBE_CONTEXT should be removed in the future
        spawner.environment["GCUBE_CONTEXT"] = unquote(auth_state["context"])
        spawner.environment["D4SCIENCE_CONTEXT"] = unquote(auth_state["context"])
        if "D4SCIENCE_WPS_URL" in auth_state:
            spawner.environment["DATAMINER_URL"] = auth_state["D4SCIENCE_WPS_URL"]


class D4ScienceSpawner(KubeSpawner):
    frame_ancestors = Unicode(
        "https://*.d4science.org 'self'",
        config=True,
        help="""Frame ancestors for embedding the hub in d4science""",
    )
    use_ophidia = Bool(
        True,
        config=True,
        help="""Whether to enable or not the ophidia setup""",
    )
    ophidia_image = Unicode(
        "ophidiabigdata/ophidia-backend-hub:v1.1",
        config=True,
        help="""Ophidia image""",
    )
    ophidia_user = Unicode(
        "oph-test",
        config=True,
        help="""Ophidia user""",
    )
    ophidia_passwd = Unicode(
        "abcd",
        config=True,
        help="""Ophidia password""",
    )
    workspace_security_context = Dict(
        {
            "capabilities": {"add": ["SYS_ADMIN"]},
            "privileged": True,
            "runAsUser": 1000,
        },
        config=True,
        help="""Container security context for mounting the workspace""",
    )
    use_sidecar = Bool(
        True,
        config=True,
        help="""Whether to use or not a sidecar for the workspace""",
    )
    sidecar_image = Unicode(
        "eginotebooks/d4science-storage",
        config=True,
        help="""the D4science storage image to use""",
    )
    volume_mappings = Dict(
        {},
        config=True,
        help="""Mapping of extra volumes from the information system to k8s volumes
                Dicts should have an entry for each of the extra volumes as follows:
                {
                    'name-of-extra-volume': {
                        'mount_path': '/home/jovyan/dataspace',
                        'volume': { k8s object defining the volume},
                    }
                }
            """,
    )
    extra_profiles = List(
        [],
        config=True,
        help="""Extra profiles to add to user options independently of the configuration
                from the D4Science Information System. The profiles should be a list of
                dictionaries as defined in the Kubespanwer
                https://jupyterhub-kubespawner.readthedocs.io/en/latest/spawner.html#kubespawner.KubeSpawner.profile_list
            """,
    )
    server_options_names = List(
        ["ServerOption", "RStudioServerOption"],
        config=True,
        help="""Name of ServerOptions to consider from the D4Science Information
                System. These can be then used for filtering with named servers""",
    )
    default_server_option_name = Unicode(
        "ServerOption",
        config=True,
        help="""Name of default ServerOption (to be used
                if no named server is spawned)""",
    )
    server_name_prefix = Unicode(
        "rname-",
        config=True,
        help="""Prefix for naming the servers""",
    )
    data_manager_role = Unicode(
        "Data-Manager",
        config=True,
        help="""Name of the data manager role in D4Science""",
    )
    context_namespaces = Bool(
        False,
        config=True,
        help="""Whether context-specific namespaces will be used or not""",
    )
    image_repo_override = Unicode(
        "",
        config=True,
        help="""If provided, override image repository with this value""",
    )

    def __init__(self, *args, **kwargs):
        super().__init__(*args, **kwargs)
        self.allowed_profiles = []
        self.server_options = []
        self._orig_volumes = self.volumes
        self._orig_volume_mounts = self.volume_mounts
        if self.image_repo_override:
            # pylint: disable-next=access-member-before-definition
            image = self.image.rsplit("/", 1)[-1]
            self.image = f"{self.image_repo_override}/{image}"

    async def _ensure_namespace(self):
        if not self.context_namespaces:
            super()._ensure_namespace()

    def get_args(self):
        args = super().get_args()
        # TODO: check if this keeps making sense
        return [
            "--FileCheckpoints.checkpoint_dir='/home/jovyan/.notebookCheckpoints'",
            "--FileContentsManager.use_atomic_writing=False",
            "--ResourceUseDisplay.track_cpu_percent=True",
            "--NotebookApp.iopub_data_rate_limit=100000000",
        ] + args

    def get_volume_name(self, name):
        return name.strip().lower().replace(" ", "-")

    async def auth_state_hook(self, spawner, auth_state):
        if not auth_state:
            return
        # just get from the authenticator
        permissions = auth_state.get("permissions", [])
        roles = auth_state.get("roles", [])
        self.log.debug("Roles at hook: %s", roles)
        self.allowed_profiles = [claim["rsname"] for claim in permissions]
        resources = auth_state.get("resources", {})
        self.server_options = {}
        volume_options = {}
        try:
            resource_list = resources["genericResources"]["Resource"]
            if not isinstance(resource_list, list):
                resource_list = [resource_list]
            for opt in resource_list:
                p = opt.get("Profile", {}).get("Body", {})
                if p.get("ServerOption", None):
                    name = opt.get("Profile", {}).get("Name", "")
                    if name in self.server_options_names:
                        self.server_options[p["ServerOption"]["AuthId"]] = p[
                            "ServerOption"
                        ]
                        self.server_options[p["ServerOption"]["AuthId"]].update(
                            {"server_option_name": name}
                        )
                elif p.get("VolumeOption", None):
                    volume_options[p["VolumeOption"]["Name"]] = p["VolumeOption"][
                        "Permission"
                    ]
        except KeyError:
            self.log.debug("Unexpected resource response from D4Science")

        self.volumes = self._orig_volumes.copy()
        self.volume_mounts = self._orig_volume_mounts.copy()
        for name, permission in volume_options.items():
            if name in self.volume_mappings:
                vol_name = self.get_volume_name(name)
                vol = {"name": (vol_name)}
                vol.update(self.volume_mappings[name]["volume"])
                self.volumes.append(vol)
                read_write = (permission == "Read-Write") or (
                    self.data_manager_role in roles
                )
                self.log.debug(
                    "permission: %s, data-manager: %s",
                    permission,
                    self.data_manager_role in roles,
                )
                self.volume_mounts.append(
                    {
                        "name": vol_name,
                        "mountPath": self.volume_mappings[name]["mount_path"],
                        "readOnly": not read_write,
                    },
                )
        self.log.debug("allowed: %s", self.allowed_profiles)
        self.log.debug("opts: %s", self.server_options)
        self.log.debug("volume_options %s", volume_options)
        self.log.debug("volumes: %s", self.volumes)
        self.log.debug("volume_mounts: %s", self.volume_mounts)
        self.log.debug("volume_mappings: %s", self.volume_mappings)

    def profile_list(self, spawner):
        # returns the list of profiles built according to the permissions
        # and resource definition that the authenticator obtained initially
        profiles = []

        # Requires python 3.9!
        server_option_name = (
            spawner.name.removeprefix(self.server_name_prefix)
            if spawner.name
            else self.default_server_option_name
        )

        if self.allowed_profiles and self.server_options:
            for allowed in self.allowed_profiles:
                p = self.server_options.get(allowed, None)
                if not p:
                    continue
                override = {}
                name = p.get("Info", {}).get("Name", "")
                if p.get("server_option_name", "") != server_option_name:
                    self.log.debug(
                        "Discarding %s as it uses %s",
                        name,
                        p.get("server_option_name", ""),
                    )
                    continue
                if "ImageId" in p:
                    image = p.get("ImageId", "")
                    if self.image_repo_override:
                        image = image.rsplit("/", 1)[-1]
                        image = f"{self.image_repo_override}/{image}"
                    override["image"] = image
                if "Cut" in p:
                    cut_info = []
                    if "Cores" in p["Cut"]:
                        override["cpu_limit"] = float(p["Cut"]["Cores"])
                        override["cpu_guarantee"] = (
                            1 if override["cpu_limit"] <= 4 else 2
                        )
                        cut_info.append(f"{p['Cut']['Cores']} Cores")
                    if "Memory" in p["Cut"]:
                        override["mem_limit"] = (
                            "%(#text)s%(@unit)s" % p["Cut"]["Memory"]
                        )
                        cut_info.append(f"{override['mem_limit']} RAM")
                    name += " - %s" % " / ".join(cut_info)
                profile = {
                    "display_name": name,
                    "description": p.get("Info", {}).get("Description", ""),
                    "slug": p.get("AuthId", ""),
                    "kubespawner_override": override,
                    "default": p.get("@default", {}) == "true",
                }
                if profile["default"]:
                    profiles.insert(0, profile)
                else:
                    profiles.append(profile)
        if self.extra_profiles:
            profiles.extend(self.extra_profiles)
        sorted_profiles = sorted(profiles, key=lambda x: x["display_name"])
        self.log.debug("Profiles: %s", sorted_profiles)
        return sorted_profiles

    def _configure_ophidia(self, spawner):
        if not self.use_ophidia:
            return
        chosen_profile = spawner.user_options.get("profile", "")
        if "ophidia" in chosen_profile:
            ophidia_mounts = [
                m for m in spawner.volume_mounts if m["name"] != "workspace"
            ]
            ophidia = {
                "name": "ophidia",
                "image": self.ophidia_image,
                "volumeMounts": ophidia_mounts,
            }
            spawner.extra_containers.append(ophidia)
            spawner.environment["OPH_USER"] = self.ophidia_user
            spawner.environment["OPH_PASSWD"] = self.ophidia_passwd
            spawner.environment["OPH_SERVER_HOST"] = "127.0.0.1"
            spawner.environment["HDF5_USE_FILE_LOCKING"] = "FALSE"

    def _configure_workspace(self, spawner):
        token = spawner.environment.get("D4SCIENCE_TOKEN", "")
        if not token:
            self.log.debug("Not configuring workspace access, there is no token")
            return
        if self.use_sidecar:
            sidecar = {
                "name": "workspace-sidecar",
                "image": self.sidecar_image,
                "securityContext": self.workspace_security_context,
                "env": [
                    {"name": "MNTPATH", "value": "/workspace"},
                    {"name": "D4SCIENCE_TOKEN", "value": token},
                ],
                "volumeMounts": [
                    {"mountPath": "/workspace:shared", "name": "workspace"},
                ],
                "lifecycle": {
                    "preStop": {
                        "exec": {"command": ["fusermount", "-uz", "/workspace"]}
                    },
                },
            }
            spawner.extra_containers.append(sidecar)
        else:
            spawner.container_security_context = self.workspace_security_context

    async def pre_spawn_hook(self, spawner):
        context = spawner.environment.get("D4SCIENCE_CONTEXT", "")
        if context:
            # set the whole context as annotation (needed for accounting)
            spawner.extra_annotations["d4science_context"] = context
            # set only the VRE name in the environment (needed for NFS subpath)
            vre = context[context.rindex("/") + 1 :]
            spawner.log.debug("VRE: %s", vre)
            spawner.environment["VRE"] = vre
        # TODO(enolfc): check whether assigning to [] is safe
        spawner.extra_containers = []
        self._configure_workspace(spawner)
        self._configure_ophidia(spawner)<|MERGE_RESOLUTION|>--- conflicted
+++ resolved
@@ -210,16 +210,11 @@
     async def authenticate(self, handler, data=None):
         # first get authorized upstream
         user_data = await super().authenticate(handler, data)
-<<<<<<< HEAD
-        context = getattr(self, "d4science_context", None)
-=======
-        context = self._get_d4science_attr("d4science_context")
->>>>>>> f7ff823f
+        context = self._get_d4science_attr("d4science_context"
         self.log.debug("Context is %s", context)
         if not context:
             self.log.error("Unable to get the user context")
             raise web.HTTPError(403)
-        context = quote_plus(context)
         access_token = user_data["auth_state"]["access_token"]
         extra_params = {
             "claim_token": base64.b64encode(
